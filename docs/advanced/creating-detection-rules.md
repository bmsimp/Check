--- conflicted
+++ resolved
@@ -17,11 +17,7 @@
 
 ## Rule Configuration and Updates
 
-<<<<<<< HEAD
 Rules are managed by the [`DetectionRulesManager`](https://github.com/CyberDrain/Check/blob/main/scripts/modules/detection-rules-manager.js) class. It's job is to:
-=======
-Rules are managed by the `DetectionRulesManager` class in the `detection-rules-manager.js` script. The manager:
->>>>>>> 146829a6
 
 - Load rules at extension startup
 - Check for updates based on the configured interval (default: 24 hours)
